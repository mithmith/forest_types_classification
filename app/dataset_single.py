--- conflicted
+++ resolved
@@ -26,8 +26,7 @@
 import app.utils.geo_mask as geo_mask
 import app.utils.veg_index as veg_index
 from app.services.base import BoundingBox
-
-# from app.train import evaluate, load_model
+from app.train import evaluate, load_model
 
 warnings.filterwarnings("ignore", category=rasterio.features.ShapeSkipWarning)
 
@@ -555,15 +554,14 @@
             # Yield the stacked bands and corresponding mask
             yield bands_stacked, mask
 
-    # def predict_sample_from_dataset(
-    #     self, model, model_path, sample_num: str, exclude_nir=False, exclude_fMASK=False, visualise=False
-    # ):
-    #     features_names = ["red", "green", "blue"]
-
-    #     if not exclude_nir:
-    #         features_names.append("nir")
-
-<<<<<<< HEAD
+    def predict_sample_from_dataset(
+        self, model, model_path, sample_num: str, exclude_nir=False, exclude_fMASK=False, visualise=False
+    ):
+        features_names = ["red", "green", "blue"]
+
+        if not exclude_nir:
+            features_names.append("nir")
+
         input_tensor = []
         output_img = []
         for feature_name in features_names:
@@ -574,26 +572,19 @@
                     out_arr = out_ds.ReadAsArray()
                     output_img.append(out_arr)
                 input_tensor.append(veg_index.preprocess_band(f.read(1)))
-=======
-    #     input_tensor = []
-    #     for feature_name in features_names:
-    #         with rasterio.open(self.generated_dataset_path / f"{sample_num}_{feature_name}.tif") as f:
-    #             input_tensor.append(veg_index.preprocess_band(f.read(1)))
->>>>>>> 5c555484
-
-    #     ground_truth_tensor = []
-    #     with rasterio.open(self.generated_dataset_path / f"{sample_num}_mask.tif") as f:
-    #         ground_truth_tensor.append(f.read(1))
-
-    #     if not exclude_fMASK:
-    #         input_tensor.append(self.create_forest_mask(sample_num))
-
-    #     input_tensor = np.array(input_tensor)
-    #     loaded_model = load_model(model, model_path)
-
-    #     predict_mask = evaluate(loaded_model, input_tensor)
-
-<<<<<<< HEAD
+
+        ground_truth_tensor = []
+        with rasterio.open(self.generated_dataset_path / f"{sample_num}_mask.tif") as f:
+            ground_truth_tensor.append(f.read(1))
+
+        if not exclude_fMASK:
+            input_tensor.append(self.create_forest_mask(sample_num))
+
+        input_tensor = np.array(input_tensor)
+        loaded_model = load_model(model, model_path)
+
+        predict_mask = evaluate(loaded_model, input_tensor)
+
         if visualise:
             output_img = np.transpose(output_img, (1, 2, 0))
             normalized_rgb = np.zeros_like(output_img, dtype=np.float32)  # Создаём пустой массив для нормализации
@@ -622,52 +613,41 @@
             plt.title("Ground Truth Mask + Model Mask")
             plt.tight_layout()
             plt.show()
-=======
-    #     if visualise:
-    #         plt.figure()
-    #         plt.subplot(1, 3, 1)
-    #         plt.imshow(input_tensor[0], cmap="gray")
-    #         plt.subplot(1, 3, 2)
-    #         plt.imshow(predict_mask.clip(0.3, 0.75), cmap="gray")
-    #         plt.subplot(1, 3, 3)
-    #         plt.imshow(np.squeeze(ground_truth_tensor, axis=0), cmap="gray")
-    #         plt.show()
->>>>>>> 5c555484
-
-    #     return predict_mask
-
-    # def inference_test(self, model, model_path, sample_num: str, num_runs, exclude_nir=False, exclude_fMASK=False):
-    #     features_names = ["red", "green", "blue"]
-
-    #     if not exclude_nir:
-    #         features_names.append("nir")
-
-    #     input_tensor = []
-    #     for feature_name in features_names:
-    #         with rasterio.open(self.generated_dataset_path / f"{sample_num}_{feature_name}.tif") as f:
-    #             input_tensor.append(veg_index.preprocess_band(f.read(1)))
-
-    #     ground_truth_tensor = []
-    #     with rasterio.open(self.generated_dataset_path / f"{sample_num}_mask.tif") as f:
-    #         ground_truth_tensor.append(f.read(1))
-
-    #     if not exclude_fMASK:
-    #         input_tensor.append(self.create_forest_mask(sample_num))
-
-    #     input_tensor = np.array(input_tensor)
-    #     loaded_model = load_model(model, model_path)
-
-    #     times = []
-    #     for _ in range(num_runs):
-    #         start_time = time.perf_counter()
-
-    #         predict_mask = evaluate(loaded_model, input_tensor)
-
-    #         end_time = time.perf_counter()
-    #         times.append(end_time - start_time)
-
-    #     avg_time = sum(times) / num_runs
-    #     print(f"Average inference time: {avg_time:.6f} seconds")
+
+        return predict_mask
+
+    def inference_test(self, model, model_path, sample_num: str, num_runs, exclude_nir=False, exclude_fMASK=False):
+        features_names = ["red", "green", "blue"]
+
+        if not exclude_nir:
+            features_names.append("nir")
+
+        input_tensor = []
+        for feature_name in features_names:
+            with rasterio.open(self.generated_dataset_path / f"{sample_num}_{feature_name}.tif") as f:
+                input_tensor.append(veg_index.preprocess_band(f.read(1)))
+
+        ground_truth_tensor = []
+        with rasterio.open(self.generated_dataset_path / f"{sample_num}_mask.tif") as f:
+            ground_truth_tensor.append(f.read(1))
+
+        if not exclude_fMASK:
+            input_tensor.append(self.create_forest_mask(sample_num))
+
+        input_tensor = np.array(input_tensor)
+        loaded_model = load_model(model, model_path)
+
+        times = []
+        for _ in range(num_runs):
+            start_time = time.perf_counter()
+
+            predict_mask = evaluate(loaded_model, input_tensor)
+
+            end_time = time.perf_counter()
+            times.append(end_time - start_time)
+
+        avg_time = sum(times) / num_runs
+        print(f"Average inference time: {avg_time:.6f} seconds")
 
     def model_summary_structure(self, model, name="model", exclude_nir=False, exclude_fMASK=False):
         sample, mask = next(self.get_next_generated_sample(exclude_nir=exclude_nir, exclude_fMASK=exclude_fMASK))

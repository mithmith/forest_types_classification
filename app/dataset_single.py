--- conflicted
+++ resolved
@@ -9,7 +9,6 @@
 import matplotlib.pyplot as plt
 import numpy as np
 import rasterio
-from osgeo import gdal
 from loguru import logger
 from rasterio.features import Affine
 from rasterio.windows import Window
@@ -25,7 +24,8 @@
 import app.utils.geo_mask as geo_mask
 import app.utils.veg_index as veg_index
 from app.services.base import BoundingBox
-from app.train import evaluate, load_model
+
+# from app.train import evaluate, load_model
 
 warnings.filterwarnings("ignore", category=rasterio.features.ShapeSkipWarning)
 
@@ -421,6 +421,7 @@
     @staticmethod
     def create_forest_mask(sample_id: str, dataset_path: Path, forest_model_path: Path) -> np.ndarray:
         bands_list = ["blue", "nir", "swir1", "swir2", "ndvi", "ndmi", "evi", "ndwi", "nbr", "mndwi"]
+
         bands_path_list = {}
 
         for band_key in ["red", "green", "blue", "nir", "swir1", "swir2"]:
@@ -496,104 +497,6 @@
             # Yield the stacked bands and corresponding mask
             yield bands_stacked, mask
 
-<<<<<<< HEAD
-    def predict_sample_from_dataset(
-        self, model, model_path, sample_num: str, exclude_nir=False, exclude_fMASK=False, visualise=False
-    ):
-        features_names = ["red", "green", "blue"]
-
-        if not exclude_nir:
-            features_names.append("nir")
-
-        input_tensor = []
-        output_img = []
-        for feature_name in features_names:
-            with rasterio.open(self.generated_dataset_path / f"{sample_num}_{feature_name}.tif") as f:
-                if feature_name != "nir":
-                    in_ds = gdal.OpenEx(self.generated_dataset_path / f"{sample_num}_{feature_name}.tif")
-                    out_ds = gdal.Translate('/vsimem/in_memory_output.tif', in_ds)
-                    out_arr = out_ds.ReadAsArray()
-                    output_img.append(out_arr)
-                input_tensor.append(veg_index.preprocess_band(f.read(1)))
-
-        ground_truth_tensor = []
-        with rasterio.open(self.generated_dataset_path / f"{sample_num}_mask.tif") as f:
-            ground_truth_tensor.append(f.read(1))
-
-        if not exclude_fMASK:
-            input_tensor.append(self.create_forest_mask(sample_num))
-
-        input_tensor = np.array(input_tensor)
-        loaded_model = load_model(model, model_path)
-
-        predict_mask = evaluate(loaded_model, input_tensor)
-
-        if visualise:
-            output_img = np.transpose(output_img, (1, 2, 0))
-            normalized_rgb = np.zeros_like(output_img, dtype=np.float32)  # Создаём пустой массив для нормализации
-            for channel in range(output_img.shape[2]):  # По каждому каналу (R, G, B)
-                channel_data = output_img[:, :, channel]
-                normalized_rgb[:, :, channel] = (channel_data - channel_data.min()) / (
-                        channel_data.max() - channel_data.min() + 1e-6
-                )  # Добавляем 1e-6 для избежания деления на 0
-            # Increase brightness by scaling up values (factor 1.5 can be adjusted)
-            brightness_factor = 3
-            brightened_rgb = np.clip(normalized_rgb * brightness_factor, 0, 1)
-
-            plt.figure(figsize=(12, 6))
-            plt.subplot(1, 3, 1)
-            plt.imshow(brightened_rgb)
-            plt.imshow(predict_mask.clip(0.3, 0.75), cmap="hot", alpha=0.5)
-            plt.title("RGB Image + Model Mask")
-            plt.subplot(1, 3, 2)
-            plt.imshow(brightened_rgb)
-            plt.imshow(np.squeeze(ground_truth_tensor, axis=0).clip(0.3, 0.75), cmap="hot", alpha=0.5)
-            plt.title("RGB Image + Ground Truth Mask")
-            plt.subplot(1, 3, 3)
-            ground_truth = np.squeeze(ground_truth_tensor, axis=0).clip(0.3, 0.75)
-            plt.imshow(ground_truth, cmap="grey")
-            plt.imshow(predict_mask.clip(0.3, 0.75), cmap="hot", alpha=0.5)
-            plt.title("Ground Truth Mask + Model Mask")
-            plt.tight_layout()
-            plt.show()
-
-        return predict_mask
-
-    def inference_test(self, model, model_path, sample_num: str, num_runs, exclude_nir=False, exclude_fMASK=False):
-        features_names = ["red", "green", "blue"]
-
-        if not exclude_nir:
-            features_names.append("nir")
-
-        input_tensor = []
-        for feature_name in features_names:
-            with rasterio.open(self.generated_dataset_path / f"{sample_num}_{feature_name}.tif") as f:
-                input_tensor.append(veg_index.preprocess_band(f.read(1)))
-
-        ground_truth_tensor = []
-        with rasterio.open(self.generated_dataset_path / f"{sample_num}_mask.tif") as f:
-            ground_truth_tensor.append(f.read(1))
-
-        if not exclude_fMASK:
-            input_tensor.append(self.create_forest_mask(sample_num))
-
-        input_tensor = np.array(input_tensor)
-        loaded_model = load_model(model, model_path)
-
-        times = []
-        for _ in range(num_runs):
-            start_time = time.perf_counter()
-
-            predict_mask = evaluate(loaded_model, input_tensor)
-
-            end_time = time.perf_counter()
-            times.append(end_time - start_time)
-
-        avg_time = sum(times) / num_runs
-        print(f"Average inference time: {avg_time:.6f} seconds")
-
-=======
->>>>>>> 2a4c7b59
     def model_summary_structure(self, model, name="model", exclude_nir=False, exclude_fMASK=False):
         sample, mask = next(self.get_next_generated_sample(exclude_nir=exclude_nir, exclude_fMASK=exclude_fMASK))
         summary(model, sample.shape, batch_size=1, device="cpu")

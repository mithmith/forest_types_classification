import os
import random
from pathlib import Path
from clearml import Task

from app.dataset_single import ForestTypesDataset
from app.modelResNet50_RGB import ResNet50_RGB_Model

<<<<<<< HEAD
# os.environ["GDAL_DATA"] = os.environ["CONDA_PREFIX"] + r"\Library\share\gdal"
# os.environ["PROJ_LIB"] = os.environ["CONDA_PREFIX"] + r"\Library\share"
# os.environ["GDAL_DRIVER_PATH"] = os.environ["CONDA_PREFIX"] + r"\Library\lib\gdalplugins"

# # Specify the path
# path = Path("G:/Orni_forest/forest_changes_dataset/generated_dataset")

# dataset_geojson_masks_dir = Path("G:/Orni_forest/forest_changes_dataset/masks")
# sentinel_root_dir = Path("G:/Orni_forest/forest_changes_dataset/images")
# train_dataset = ForestTypesDataset(
#     dataset_geojson_masks_dir,
#     sentinel_root_dir,
#     dataset_path=Path("G:/Orni_forest/forest_changes_dataset/generated_dataset/train"),
# )
# val_dataset = ForestTypesDataset(
#     dataset_geojson_masks_dir,
#     sentinel_root_dir,
#     dataset_path=Path("G:/Orni_forest/forest_changes_dataset/generated_dataset/validation"),
# )

# 1. Generate dataset samples
# train_dataset.generate_dataset(target_samples=4500)
# exit()
# 2. Get generated samples for learning
# sample, mask = next(train_dataset.get_next_generated_sample(exclude_nir=False))
# print(sample.shape, mask.shape)
# print("Sample min/max/avr:\t", np.nanmin(sample), np.nanmax(sample), np.nanmean(sample))
# print("Mask min/max/avr:\t", np.nanmin(mask), np.nanmax(mask), np.nanmean(mask))

# # 3. ВИЗУАЛИЗАЦИЯ СТРУКТУРЫ МОДЕЛИ:
# import torch

# # Save model summary structure:
# from torchsummary import summary
# from torchviz import make_dot

# from app.modelMobileNetV3_UNet_NIR_fMASK import MobileNetV3_UNet_NIR_fMASK

# model = MobileNetV3_UNet_NIR_fMASK(num_classes=1)
# rnd_sample = torch.randn(1, 5, 512, 512)
# summary(model, (5, 512, 512), batch_size=1, device="cpu")
# output = model(rnd_sample)
# dot = make_dot(output, params=dict(model.named_parameters()))
# # Save or display the generated graph
# dot.format = "png"
# dot.render("MobileNetV3_UNet_NIR_fMASK")

# from torchview import draw_graph

# # Создание графа модели
# model_graph = draw_graph(model, input_size=[(1, 5, 512, 512)], expand_nested=True)
# # Сохранение графа в PNG файл
# model_graph.visual_graph.render(filename="MobileNetV3_UNet_NIR_fMASK model_structure", format="png", cleanup=True)
# exit()

# Загружаем модель
# model.load_model(f"G:/Orni_forest/sentinel_forest_types_classification/drying_classic_unet_models_3masks/forest_segmentation_resnet_v{i}.pth")
# model.logs_path = Path(f"./ResNet50_RGB_Model_drying/train_progress_v{1}_drying/")
# task = Task.init(project_name='T1-ML-ResNet50_RGB_Model-drying', task_name=f'Forest_changes_v{1}', reuse_last_task_id=False)
# # Обучаем модель на датасете
# model.train_model(train_dataset=train_dataset, val_dataset=val_dataset, epochs=10, batch_size=1, learning_rate=0.001)
# # Сохраняем обученную модель в файл
# model.save_model(f"G:/Orni_forest/sentinel_forest_types_classification/ResNet50_RGB_Model_drying/forest_segmentation_resnet_v{1}.pth")
#
# task.close()

# model = ResNet50_RGB_NIR_Model(num_classes=1)
#
# # Загружаем модель
# model.logs_path = Path(f"./ResNet50_RGB_NIR_Model_drying/train_progress_v{1}_drying/")
# task = Task.init(project_name='T1-ML-ResNet50_RGB_NIR_Model-drying', task_name=f'Forest_changes_v{1}', reuse_last_task_id=False)
# # Обучаем модель на датасете
# model.train_model(train_dataset=train_dataset, val_dataset=val_dataset, epochs=10, batch_size=1, learning_rate=0.001)
# # Сохраняем обученную модель в файл
# model.save_model(f"G:/Orni_forest/sentinel_forest_types_classification/ResNet50_RGB_NIR_Model_drying/forest_segmentation_resnet_v{1}.pth")
#
# task.close()
=======
os.environ["GDAL_DATA"] = os.environ["CONDA_PREFIX"] + r"\Library\share\gdal"
os.environ["PROJ_LIB"] = os.environ["CONDA_PREFIX"] + r"\Library\share"
os.environ["GDAL_DRIVER_PATH"] = os.environ["CONDA_PREFIX"] + r"\Library\lib\gdalplugins"

# Prefixes
path_prefix = Path("G:/Orni_forest/")
damage_prefix = "_drying"

# Dataset paths
dataset_geojson_masks_dir = path_prefix.joinpath(f"forest_changes_dataset/masks{damage_prefix}")
sentinel_root_dir = path_prefix.joinpath(f"forest_changes_dataset/images{damage_prefix}")
train_path = path_prefix.joinpath(f"forest_changes_dataset/generated_dataset{damage_prefix}_RGBNIRSWIR/train")
val_path = path_prefix.joinpath(f"forest_changes_dataset/generated_dataset{damage_prefix}_RGBNIRSWIR/validation")

forest_model_path = Path("../forest_model_v8.dat")

train_dataset = ForestTypesDataset(
    dataset_geojson_masks_dir,
    sentinel_root_dir,
    dataset_path=train_path,
    forest_model_path=forest_model_path,
)
val_dataset = ForestTypesDataset(
    dataset_geojson_masks_dir,
    sentinel_root_dir,
    dataset_path=val_path,
    forest_model_path=forest_model_path,
)
>>>>>>> 816b5a61

# Version and model
i = 1
model = ResNet50_RGB_Model(num_classes=1)
model_name = 'ResNet50_RGB_Model' + damage_prefix

# Training progresses and models paths
training_process_path = path_prefix.joinpath(f"sentinel_forest_types_classification_training_process/{model_name}/train_progress_v{i}/")
model_save_path = path_prefix.joinpath(f"sentinel_forest_types_classification_models/{model_name}/")
model_load_path = model_save_path.joinpath(f"{model_name}_v{i-1}.pth")

for path in [training_process_path, model_save_path]:
    if not os.path.exists(path):
        os.makedirs(path)

# Training
task = Task.init(project_name=f'ML-{model_name}', task_name=f'Forest_changes_v{i}', reuse_last_task_id=False)

# model.load_model(model_load_path)
model.logs_path = training_process_path
model.train_model(train_dataset=train_dataset, val_dataset=val_dataset, epochs=10, batch_size=1, learning_rate=0.001)
model.save_model(model_save_path.joinpath(f"{model_name}_v{i}.pth"))

# Inference test
red_tif_files = list(val_path.glob("*_red.tif"))
random.shuffle(red_tif_files)
for filename in red_tif_files[:5]:
    n = filename.stem.split("_")[0]
    val_dataset.inference_test(model, model_save_path.joinpath(f"{model_name}_v{i}.pth"), n, 100, exclude_nir=True, exclude_fMASK=True)

task.close()<|MERGE_RESOLUTION|>--- conflicted
+++ resolved
@@ -5,8 +5,9 @@
 
 from app.dataset_single import ForestTypesDataset
 from app.modelResNet50_RGB import ResNet50_RGB_Model
+from app.modelResNet50_RGB_NIR import ResNet50_RGB_NIR_Model
+from app.utils.veg_index import preprocess_band
 
-<<<<<<< HEAD
 # os.environ["GDAL_DATA"] = os.environ["CONDA_PREFIX"] + r"\Library\share\gdal"
 # os.environ["PROJ_LIB"] = os.environ["CONDA_PREFIX"] + r"\Library\share"
 # os.environ["GDAL_DRIVER_PATH"] = os.environ["CONDA_PREFIX"] + r"\Library\lib\gdalplugins"
@@ -84,61 +85,55 @@
 # model.save_model(f"G:/Orni_forest/sentinel_forest_types_classification/ResNet50_RGB_NIR_Model_drying/forest_segmentation_resnet_v{1}.pth")
 #
 # task.close()
-=======
-os.environ["GDAL_DATA"] = os.environ["CONDA_PREFIX"] + r"\Library\share\gdal"
-os.environ["PROJ_LIB"] = os.environ["CONDA_PREFIX"] + r"\Library\share"
-os.environ["GDAL_DRIVER_PATH"] = os.environ["CONDA_PREFIX"] + r"\Library\lib\gdalplugins"
 
-# Prefixes
-path_prefix = Path("G:/Orni_forest/")
-damage_prefix = "_drying"
 
-# Dataset paths
-dataset_geojson_masks_dir = path_prefix.joinpath(f"forest_changes_dataset/masks{damage_prefix}")
-sentinel_root_dir = path_prefix.joinpath(f"forest_changes_dataset/images{damage_prefix}")
-train_path = path_prefix.joinpath(f"forest_changes_dataset/generated_dataset{damage_prefix}_RGBNIRSWIR/train")
-val_path = path_prefix.joinpath(f"forest_changes_dataset/generated_dataset{damage_prefix}_RGBNIRSWIR/validation")
+# Проверка работы модели
+def predict_sample_from_dataset(dataset_dir: Path, sample_num: int):
+    features_names = ["red", "green", "blue", "nir"]
+    input_tensor = []
+    for feature_name in features_names:
+        with rasterio.open(dataset_dir / f"{sample_num}_{feature_name}.tif") as f:
+            input_tensor.append(preprocess_band(f.read(1)))
 
-forest_model_path = Path("../forest_model_v8.dat")
+    # input_tensor.append(
+    #     train_dataset.create_forest_mask(
+    #         nir_path=dataset_dir / f"{sample_num}_nir.tif",
+    #         red_path=dataset_dir / f"{sample_num}_red.tif",
+    #         blue_path=dataset_dir / f"{sample_num}_blue.tif",
+    #     )
+    # )
 
-train_dataset = ForestTypesDataset(
-    dataset_geojson_masks_dir,
-    sentinel_root_dir,
-    dataset_path=train_path,
-    forest_model_path=forest_model_path,
-)
-val_dataset = ForestTypesDataset(
-    dataset_geojson_masks_dir,
-    sentinel_root_dir,
-    dataset_path=val_path,
-    forest_model_path=forest_model_path,
-)
->>>>>>> 816b5a61
+    input_tensor = np.array(input_tensor)
+    model = ResNet50_RGB_NIR_Model(num_classes=1)
+    model.load_model(
+        f"G:/Orni_forest/sentinel_forest_types_classification/ResNet50_RGB_NIR_Model_drying/forest_segmentation_resnet_v{1}.pth"
+    )
 
-# Version and model
-i = 1
-model = ResNet50_RGB_Model(num_classes=1)
-model_name = 'ResNet50_RGB_Model' + damage_prefix
+    num_runs = 100
+    times = []
 
-# Training progresses and models paths
-training_process_path = path_prefix.joinpath(f"sentinel_forest_types_classification_training_process/{model_name}/train_progress_v{i}/")
-model_save_path = path_prefix.joinpath(f"sentinel_forest_types_classification_models/{model_name}/")
-model_load_path = model_save_path.joinpath(f"{model_name}_v{i-1}.pth")
+    for _ in range(num_runs):
+        start_time = time.perf_counter()
 
-for path in [training_process_path, model_save_path]:
-    if not os.path.exists(path):
-        os.makedirs(path)
+        predict_mask = model.evaluate(input_tensor)
 
-# Training
-task = Task.init(project_name=f'ML-{model_name}', task_name=f'Forest_changes_v{i}', reuse_last_task_id=False)
+        end_time = time.perf_counter()
+        times.append(end_time - start_time)
 
-# model.load_model(model_load_path)
-model.logs_path = training_process_path
-model.train_model(train_dataset=train_dataset, val_dataset=val_dataset, epochs=10, batch_size=1, learning_rate=0.001)
-model.save_model(model_save_path.joinpath(f"{model_name}_v{i}.pth"))
+    avg_time = sum(times) / num_runs
+    print(f"Average inference time: {avg_time:.6f} seconds")
 
-# Inference test
-red_tif_files = list(val_path.glob("*_red.tif"))
+    # Визуализируем результаты
+    # plt.figure()
+    # plt.subplot(1, 3, 1)
+    # plt.imshow(input_tensor[0], cmap="gray")
+    # plt.subplot(1, 3, 2)
+    # plt.imshow(predict_mask.clip(0.3, 0.75), cmap="gray")
+    # plt.show()
+
+
+dataset_dir = Path("G:/Orni_forest/forest_changes_dataset/generated_dataset/train")
+red_tif_files = list(dataset_dir.glob("*_red.tif"))
 random.shuffle(red_tif_files)
 for filename in red_tif_files[:5]:
     n = filename.stem.split("_")[0]

--- conflicted
+++ resolved
@@ -5,18 +5,9 @@
 from clearml import Task
 
 from app.dataset_single import ForestTypesDataset
-<<<<<<< HEAD
-from app.modelResNet50_RGB import ResNet50_UNet, ResNet50_RGB_Model
-from app.modelResNet50_RGB_NIR import ResNet50_UNet_NIR, ResNet50_RGB_NIR_Model
-from app.modelResNet50_RGB_NIR_fMASK import ResNet50_UNet_NIR_fMASK, ResNet50_RGB_NIR_fMASK_Model
-=======
 from app.modelResNet50_RGB import ResNet50_UNet
 from app.modelResNet50_RGB_NIR import ResNet50_UNet_NIR
 from app.modelResNet50_RGB_NIR_fMASK import ResNet50_UNet_NIR_fMASK
-from app.modelSKResNeXt50_UNet import SKResNeXt50_UNet
-from app.modelSKResNeXt50_UNet_NIR import SKResNeXt50_UNet_NIR
-from app.modelSKResNeXt50_UNet_NIR_fMASK import SKResNeXt50_UNet_NIR_fMASK
->>>>>>> 5c555484
 from app.train import save_model, train_model
 
 # os.environ["GDAL_DATA"] = os.environ["CONDA_PREFIX"] + r"\Library\share\gdal"
@@ -24,9 +15,8 @@
 # os.environ["GDAL_DRIVER_PATH"] = os.environ["CONDA_PREFIX"] + r"\Library\lib\gdalplugins"
 
 # Prefixes
-<<<<<<< HEAD
 path_prefix = Path("G:/Orni_forest/")
-damage_prefix = "_deforestation"
+damage_prefix = "_burns"
 
 # Dataset paths
 dataset_geojson_masks_dir = path_prefix.joinpath(f"forest_changes_dataset/masks{damage_prefix}")
@@ -35,16 +25,6 @@
 train_path = path_prefix.joinpath(f"forest_changes_dataset/generated_dataset{damage_prefix}_RGBNIRSWIR/train")
 # train_path = path_prefix.joinpath(f"forest_changes_dataset/test_crop_bboxes_dataset")
 val_path = path_prefix.joinpath(f"forest_changes_dataset/generated_dataset{damage_prefix}_RGBNIRSWIR/validation")
-=======
-path_prefix = Path("D:\\usr\\T1-GIS\\sentinel_forest_types_classification\\")
-damage_prefix = "_drying"
-
-# Dataset paths
-dataset_geojson_masks_dir = path_prefix / f"forest_changes_dataset/masks{damage_prefix}"
-sentinel_root_dir = path_prefix / f"forest_changes_dataset/images{damage_prefix}"
-train_path = path_prefix / f"forest_changes_dataset/generated_dataset{damage_prefix}_RGBNIRSWIR/train"
-val_path = path_prefix / f"forest_changes_dataset/generated_dataset{damage_prefix}_RGBNIRSWIR/validation"
->>>>>>> 5c555484
 
 forest_model_path = Path("../forest_model_v8.dat")
 
@@ -64,36 +44,20 @@
 )
 
 # Generate dataset
-# train_dataset.generate_dataset(20)
+# train_dataset.generate_dataset(4500)
 # exit()
 
 # Version and model
-<<<<<<< HEAD
-i = 2
+i = 1
 model_ResNet50_UNet = ResNet50_UNet(num_classes=1)
 model_ResNet50_UNet_NIR = ResNet50_UNet_NIR(num_classes=1)
 model_ResNet50_UNet_NIR_fMASK = ResNet50_UNet_NIR_fMASK(num_classes=1)
-=======
-i = 1
-model_SKResNeXt50_UNet = SKResNeXt50_UNet(num_classes=1)
-model_SKResNeXt50_UNet_NIR = SKResNeXt50_UNet_NIR(num_classes=1)
-model_SKResNeXt50_UNet_NIR_fMASK = SKResNeXt50_UNet_NIR_fMASK(num_classes=1)
->>>>>>> 5c555484
 
-model_ResNet50_RGB_Model = ResNet50_RGB_Model(num_classes=1)
-model_ResNet50_RGB_NIR_Model = ResNet50_RGB_NIR_Model(num_classes=1)
-model_ResNet50_RGB_NIR_fMASK_Model = ResNet50_RGB_NIR_fMASK_Model(num_classes=1)
 
 models = {
-<<<<<<< HEAD
-    # "ResNet50_RGB_Model" + damage_prefix: model_ResNet50_RGB_Model,
-    # "ResNet50_RGB_NIR_Model" + damage_prefix: model_ResNet50_RGB_NIR_Model,
-    "ResNet50_RGB_NIR_fMASK_Model" + damage_prefix: model_ResNet50_RGB_NIR_fMASK_Model,
-=======
-    "SKResNeXt50_UNet" + damage_prefix: model_SKResNeXt50_UNet,
-    "SKResNeXt50_UNet_NIR" + damage_prefix: model_SKResNeXt50_UNet_NIR,
-    "SKResNeXt50_UNet_NIR_fMASK" + damage_prefix: model_SKResNeXt50_UNet_NIR_fMASK,
->>>>>>> 5c555484
+    "ResNet50_UNet" + damage_prefix: model_ResNet50_UNet,
+    "ResNet50_UNet_NIR" + damage_prefix: model_ResNet50_UNet_NIR,
+    "ResNet50_UNet_NIR_fMASK" + damage_prefix: model_ResNet50_UNet_NIR_fMASK,
 }
 
 for model_name, model in models.items():
@@ -119,61 +83,28 @@
         if not os.path.exists(path):
             os.makedirs(path)
 
-<<<<<<< HEAD
     # Training
-=======
-    # # Training
->>>>>>> 5c555484
-    # task = Task.init(project_name=f"ML-{model_name}", task_name=f"Forest_changes_v{i}", reuse_last_task_id=False)
+    task = Task.init(project_name=f"ML-{model_name}", task_name=f"Forest_changes_v{i}", reuse_last_task_id=False)
 
     # model.load_model(model_load_path)
     model.logs_path = training_process_path
-<<<<<<< HEAD
-    # train_model(
-    #     model,
-    #     train_dataset=train_dataset,
-    #     val_dataset=val_dataset,
-    #     epochs=1,
-    #     batch_size=1,
-    #     learning_rate=0.001,
-    #     exclude_nir=exclude_nir,
-    #     exclude_fMASK=exclude_fMASK,
-    # )
-    # save_model(model, model_save_path.joinpath(f"{model_name}_v{i}.pth"))
-=======
     train_model(
         model,
         train_dataset=train_dataset,
         val_dataset=val_dataset,
         epochs=10,
-        batch_size=2,
+        batch_size=4,
         learning_rate=0.001,
         exclude_nir=exclude_nir,
         exclude_fMASK=exclude_fMASK,
     )
     save_model(model, model_save_path.joinpath(f"{model_name}_v{i}.pth"))
->>>>>>> 5c555484
 
     # Inference test
     red_tif_files = list(val_path.glob("*_red.tif"))
     random.shuffle(red_tif_files)
     for filename in red_tif_files[:5]:
         n = filename.stem.split("_")[0]
-<<<<<<< HEAD
-        #
-        # val_dataset.inference_test(
-        #     model,
-        #     model_save_path.joinpath(f"{model_name}_v{i}.pth"),
-        #     n,
-        #     100,
-        #     exclude_nir=exclude_nir,
-        #     exclude_fMASK=exclude_fMASK,
-        # )
-
-        val_dataset.predict_sample_from_dataset(model, model_save_path.joinpath(f"{model_name}_v{i-1}.pth"),
-                                                                                sample_num=n, exclude_nir=False,
-                                                                                exclude_fMASK=False, visualise=True)
-=======
 
         val_dataset.inference_test(
             model,
@@ -183,6 +114,5 @@
             exclude_nir=exclude_nir,
             exclude_fMASK=exclude_fMASK,
         )
->>>>>>> 5c555484
 
-    # task.close()+    task.close()